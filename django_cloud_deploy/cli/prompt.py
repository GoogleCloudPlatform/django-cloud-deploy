# Copyright 2018 Google LLC
#
# Licensed under the Apache License, Version 2.0 (the "License");
# you may not use this file except in compliance with the License.
# You may obtain a copy of the License at
#
#     https://www.apache.org/licenses/LICENSE-2.0
#
# Unless required by applicable law or agreed to in writing, software
# distributed under the License is distributed on an "AS IS" BASIS,
# WITHOUT WARRANTIES OR CONDITIONS OF ANY KIND, either express or implied.
# See the License for the specific language governing permissions and
# limitations under the License.
"""Prompts the user for information e.g. project name."""

import abc
import copy
import enum
import functools
import os.path
import random
import re
import string
import time
from typing import Any, Callable, Dict, List, Optional
import webbrowser

from django_cloud_deploy import workflow
from django_cloud_deploy.cli import io
from django_cloud_deploy.cloudlib import auth
from django_cloud_deploy.cloudlib import billing
from django_cloud_deploy.cloudlib import project
from django_cloud_deploy.skeleton import utils


class Command(enum.Enum):
    NEW = 1
    UPDATE = 2
    CLOUDIFY = 3


def _ask_prompt(question: str,
                console: io.IO,
                validate: Optional[Callable[[str], None]] = None,
                default: Optional[str] = None) -> str:
    """Used to ask for a single string value.

    Args:
        question: Question shown to the user on the console.
        console: Object to use for user I/O.
        validate: Function used to check if value provided is valid. It should
            raise a ValueError if the the value fails to validate.
        default: Default value if user provides no value. (Presses enter) If
            default is None, the user must provide an answer that is valid.

    Returns:
        The value entered by the user.
    """
    validate = validate or (lambda x: None)
    while True:
        answer = console.ask(question)
        if default and not answer:
            answer = default
        try:
            validate(answer)
            break
        except ValueError as e:
            console.error(e)

    return answer


def _multiple_choice_prompt(question: str,
                            options: List[str],
                            console: io.IO,
                            default: Optional[int] = None) -> Optional[int]:
    """Used to prompt user to choose from a list of values.

    Args:
        question: Question shown to the user on the console. Should have
            a {} to insert a list of enumerated options.
        options: Possible values user should choose from.
        console: Object to use for user I/O.
        default: Default value if user provides no value. (Presses enter) If
            default is None the user is forced to choose a value in the
            option list.

    Typical usage:
        # User can press enter if user doesn't want anything.
        choice = _multiple_choice_prompt('Choose an option:\n{}\n',
                                         ['Chicken', 'Salad', 'Burger'],
                                         console,
                                         default=None)

    Returns:
        The choice made by the user. If default is none, it is guaranteed to be
        an index in the options, else it can possible be the default value.
    """
    assert '{}' in question
    assert len(options) > 0

    options_formatted = [
        '{}. {}'.format(str(i), opt) for i, opt in enumerate(options, 1)
    ]
    options = '\n'.join(options_formatted)

    while True:
        answer = console.ask(question.format(options))

        if not answer and default:
            return default

        try:
            _multiple_choice_validate(answer, len(options))
            break
        except ValueError as e:
            console.error(e)

    return int(answer) - 1


def _multiple_choice_validate(s: str, len_options: int):
    """Validates the option chosen is valid.

    Args:
        s: Value to validate.
        len_options: Number of possible options for the user.

    Raises:
        ValueError: If the answer is not valid.
    """
    if not s:
        raise ValueError('Please enter a value between {} and {}'.format(
            1, len_options + 1))

    if not str.isnumeric(s):
        raise ValueError('Please enter a numeric value')

    if 1 <= int(s) <= (len_options + 1):
        return
    else:
        raise ValueError('Please enter a value between {} and {}'.format(
            1, len_options + 1))


def _binary_prompt(question: str,
                   console: io.IO,
                   default: Optional[bool] = None) -> bool:
    """Used to prompt user to choose from a yes or no question.

    Args:
        question: Question shown to the user on the console.
        console: Object to use for user I/O.
        default: Default value if user provides no value. (Presses enter) If
            default is None the user is forced to choose a value (y/n).

    Returns:
        The bool representation of the choice of the user. Yes is True.
    """

    while True:
        answer = console.ask(question).lower()

        if default is not None and not answer:
            return default

        try:
            _binary_validate(answer)
            break
        except ValueError as e:
            console.error(e)

    return answer == 'y'


def _binary_validate(s: str):
    """Ensures value is yes or no.

    Args:
        s: Value to validate.
    """
    if s.lower() not in ['y', 'n']:
        raise ValueError('Please respond using "y" or "n"')

    return


def _password_prompt(question: str, console: io.IO) -> str:
    """Used to prompt user to choose a password field.

    Args:
        console: Object to use for user I/O.
        question: Question shown to the user on the console.

    Returns:
        The password provided by the user.
    """
    console.tell(question)
    while True:
        password1 = console.getpass('Password: ')
        try:
            _password_validate(password1)
        except ValueError as e:
            console.error(e)
            continue
        password2 = console.getpass('Password (again): ')
        if password1 != password2:
            console.error('Passwords do not match, please try again')
            continue
        return password1


def _password_validate(s):
    """Validates that a string is a valid password.

    Args:
        s: The string to validate.

    Raises:
        ValueError: if the input string is not valid.
    """
    if len(s) < 6:
        raise ValueError('Passwords must be at least 6 characters long')
    allowed_characters = frozenset(string.ascii_letters + string.digits +
                                   string.punctuation)
    if frozenset(s).issuperset(allowed_characters):
        raise ValueError('Invalid character in password: '
                         'use letters, numbers and punctuation')

    return


class Prompt(abc.ABC):

    @abc.abstractmethod
    def prompt(self, console: io.IO, step: str,
               args: Dict[str, Any]) -> Dict[str, Any]:
        """Prompts the user if the required argument isn't already present.

        Args:
            console: Object to use for user I/O.
            step: Message to present to user regarding what step they are on.
                e.g. "[1 of 12]"
            args: Dictionary holding the results of previous prompts and
                command-line arguments.

        Returns:
            A copy of args plus new argument provided by this prompt.
        """
        pass

    @abc.abstractmethod
    def _is_valid_passed_arg(self, console: io.IO, step: str,
                             value: Optional[str],
                             validate: Callable[[str], None]) -> bool:
        """Used to validate if the user passed in a parameter as a flag.

        All prompts that retrieve a parameter should call this function first.
        This allows for passed in paramters via flags be considered as a step.
        This is used to have a hard coded amount of steps that is easier to
        manage.

        Returns:
            A boolean indicating if the passed in argument is valid.
        """
        pass


class TemplatePrompt(Prompt):
    """Base template for all parameter prompts interacting with the user.

    They must have a prompt method that calls one of the _x_prompt functions.
    They must own only one parameter.
    They should have a validate function.
    They should call _is_valid_passed_arg at the beggining of prompt method.
    """

    # Parameter must be set for dictionary key
    PARAMETER = None

    def prompt(self, console: io.IO, step: str,
               args: Dict[str, Any]) -> Dict[str, Any]:
        """Extracts user arguments through the command-line.

        Args:
            console: Object to use for user I/O.
            step: Message to present to user regarding what step they are on.
            args: Dictionary holding prompts answered by user and set up
                command-line arguments.

        Returns: A Copy of args + the new parameter collected.
        """
        pass

    def _is_valid_passed_arg(self, console: io.IO, step: str,
                             value: Optional[str],
                             validate: Callable[[str], None]) -> bool:
        """Checks if the passed in argument via the command line is valid.

        All prompts that collect a parameter should call this function first.
        It uses the validate function of the prompt. The code also
        will process a passed in paramater as a step. This is used to have a
        static amount of steps that is easier to manage.

        Returns:
            A boolean indicating if the passed in argument is valid.
        """
        if value is None:
            return False

        try:
            validate(value)
        except ValueError as e:
            console.error(e)
            quit()

        msg = '{} {}: {}'.format(step, self.PARAMETER, value)
        console.tell(msg)
        return True


class StringTemplatePrompt(TemplatePrompt):
    """Template for a simple string Prompt.

    Any prompt that only needs to ask the user for a value without additional
    branching or logic should derive from this class. Classes inheriting from
    this should set the variables below.
    """

    # The key used for the args dictionary, eg. project_id
    PARAMETER = ''
    # Value user can use if they press enter on the command line, eg django-1234
    DEFAULT_VALUE = ''
    # Message to prompt the user on the command-line, eg. Please choose a
    # project id.
    MESSAGE = ''

    def prompt(self, console: io.IO, step: str,
               args: Dict[str, Any]) -> Dict[str, Any]:
        """Extracts user arguments through the command-line.

        Args:
            console: Object to use for user I/O.
            step: Message to present to user regarding what step they are on.
            args: Dictionary holding prompts answered by user and set up
                command-line arguments.

        Returns: A Copy of args + the new parameter collected.
        """
        new_args = copy.deepcopy(args)
        if self._is_valid_passed_arg(console, step,
                                     args.get(self.PARAMETER, None),
                                     self._validate):
            return new_args

        base_message = self.MESSAGE.format(step)
        default_message = '[{}]: '.format(self.DEFAULT_VALUE)
        msg = '\n'.join([base_message, default_message])
        answer = _ask_prompt(
            msg, console, self._validate, default=self.DEFAULT_VALUE)
        new_args[self.PARAMETER] = answer
        return new_args


class GoogleProjectName(TemplatePrompt):

    PARAMETER = 'project_name'

    def __init__(self, project_client: project.ProjectClient):
        self.project_client = project_client

    def _validate(self, project_id: str,
                  project_creation_mode: workflow.ProjectCreationMode, s: str):
        """Returns the method that validates the string.

        Args:
            project_id: Used to retrieve name when project already exists.
            project_creation_mode: Used to check if project already exists.
            s: The string to validate
        """
        if not (4 <= len(s) <= 30):
            raise ValueError(
                ('Invalid Google Cloud Platform project name "{}": '
                 'must be between 4 and 30 characters').format(s))

        if self._is_new_project(project_creation_mode):
            return

        assert project_id is not None

        project_name = self.project_client.get_project(project_id)['name']
        if project_name != s:
            raise ValueError('Wrong project name given for project id.')

    def _handle_new_project(self, console: io.IO, step: str, args: [str, Any]):
        default_answer = 'Django Project'
        msg_base = ('{} Enter a Google Cloud Platform project name, or leave '
                    'blank to use').format(step)
        msg_default = '[{}]: '.format(default_answer)
        msg = '\n'.join([msg_base, msg_default])
        project_id = args.get('project_id', None)
        mode = args.get('project_creation_mode', None)
        validate = functools.partial(self._validate, project_id, mode)
        return _ask_prompt(msg, console, validate, default=default_answer)

    def _is_new_project(
            self, project_creation_mode: workflow.ProjectCreationMode) -> bool:
        must_exist = workflow.ProjectCreationMode.MUST_EXIST
        return project_creation_mode != must_exist

    def _handle_existing_project(self, console: io.IO, step: str,
                                 args: Dict[str, Any]) -> str:
        assert 'project_id' in args, 'project_id must be set'
        project_id = args['project_id']
        project_name = self.project_client.get_project(project_id)['name']
        message = '{} {}: {}'.format(step, self.PARAMETER, project_name)
        console.tell(message)
        return project_name

    def prompt(self, console: io.IO, step: str,
               args: Dict[str, Any]) -> Dict[str, Any]:
        """Extracts user arguments through the command-line.

        Args:
            console: Object to use for user I/O.
            step: Message to present to user regarding what step they are on.
            args: Dictionary holding prompts answered by user and set up
                command-line arguments.

        Returns: A Copy of args + the new parameter collected.
        """
        new_args = copy.deepcopy(args)

        project_id = args.get('project_id', None)
        mode = args.get('project_creation_mode', None)
        validate = functools.partial(self._validate, project_id, mode)
        if self._is_valid_passed_arg(console, step,
                                     args.get(self.PARAMETER, None), validate):
            return new_args

        project_creation_mode = args.get('project_creation_mode', None)
        if self._is_new_project(project_creation_mode):
            new_args[self.PARAMETER] = self._handle_new_project(
                console, step, args)
        else:
            new_args[self.PARAMETER] = self._handle_existing_project(
                console, step, args)

        return new_args


class GoogleNewProjectId(TemplatePrompt):
    """Handles Project ID for new projects."""

    PARAMETER = 'project_id'

    def _validate(self, s: str):
        """Validates that a string is a valid project id.

        Args:
            s: The string to validate.

        Raises:
            ValueError: if the input string is not valid.
        """
        if not re.match(r'[a-z][a-z0-9\-]{5,29}', s):
            raise ValueError(('Invalid Google Cloud Platform Project ID "{}": '
                              'must be between 6 and 30 characters and contain '
                              'lowercase letters, digits or hyphens').format(s))

    def _generate_default_project_id(self, project_name=None):
        default_project_id = (project_name or 'django').lower()
        default_project_id = default_project_id.replace(' ', '-')
        if default_project_id[0] not in string.ascii_lowercase:
            default_project_id = 'django-' + default_project_id
        default_project_id = re.sub(r'[^a-z0-9\-]', '', default_project_id)

        return '{0}-{1}'.format(default_project_id[0:30 - 6 - 1],
                                random.randint(100000, 1000000))

    def prompt(self, console: io.IO, step: str,
               args: Dict[str, Any]) -> Dict[str, Any]:
        """Extracts user arguments through the command-line.

        Args:
            console: Object to use for user I/O.
            step: Message to present to user regarding what step they are on.
            args: Dictionary holding prompts answered by user and set up
                command-line arguments.

        Returns: A Copy of args + the new parameter collected.
        """
        new_args = copy.deepcopy(args)
        if self._is_valid_passed_arg(console, step,
                                     args.get(self.PARAMETER, None),
                                     self._validate):
            return new_args

        project_name = args.get('project_name', None)
        default_answer = self._generate_default_project_id(project_name)
        msg_base = ('{} Enter a Google Cloud Platform Project ID, '
                    'or leave blank to use').format(step)
        msg_default = '[{}]: '.format(default_answer)
        msg = '\n'.join([msg_base, msg_default])
        answer = _ask_prompt(
            msg, console, self._validate, default=default_answer)
        new_args[self.PARAMETER] = answer
        return new_args


class GoogleProjectId(TemplatePrompt):
    """Logic that handles fork between Existing and New Projects."""

    PARAMETER = 'project_id'

    def __init__(self, project_client: project.ProjectClient,
                 active_account: str):
        self.project_client = project_client
        self.active_account = active_account

    def prompt(self, console: io.IO, step: str,
               args: Dict[str, Any]) -> Dict[str, Any]:
        """Extracts user arguments through the command-line.

        Args:
            console: Object to use for user I/O.
            step: Message to present to user regarding what step they are on.
            args: Dictionary holding prompts answered by user and set up
                command-line arguments.

        Returns: A Copy of args + the new parameter collected.
        """
        prompter = GoogleNewProjectId()

        if args.get('use_existing_project', False):
            prompter = GoogleExistingProjectId(self.project_client,
                                               self.active_account)

        return prompter.prompt(console, step, args)


class GoogleExistingProjectId(TemplatePrompt):
    """Handles Project ID for existing projects."""

    PARAMETER = 'project_id'

    def __init__(self, project_client: project.ProjectClient,
                 active_account: str):
        self.project_client = project_client
        self.active_account = active_account

    def prompt(self, console: io.IO, step: str,
               args: Dict[str, Any]) -> Dict[str, Any]:
        """Prompt the user to a Google Cloud Platform project id.

        If the user supplies the project_id as a flag we want to validate that
        it exists. We tell the user to supply a new one if it does not.

        """

        new_args = copy.deepcopy(args)
        backend = args.get('backend')
        validate = functools.partial(self._validate, backend,
                                     self.active_account)
        if self._is_valid_passed_arg(console, step,
                                     args.get(self.PARAMETER, None), validate):
            return new_args

        msg = ('{} Enter the <b>existing</b> Google Cloud Platform Project ID '
               'to use: ').format(step)
        answer = _ask_prompt(msg, console, validate)
        new_args[self.PARAMETER] = answer
        return new_args

    def _validate(self, backend: str, active_account: str, project_id: str):
        """Validates that a string is a valid project id.

        Args:
            backend: The backend that will be used to host the app.
            active_account: Account that is logged in on gcloud cli.
            project_id: Id of the Google Project.

        Raises:
            ValueError: if the input string is not valid.
        """

        if not re.match(r'[a-z][a-z0-9\-]{5,29}', project_id):
            raise ValueError(
                ('Invalid Google Cloud Platform Project ID "{}": '
                 'must be between 6 and 30 characters and contain '
                 'lowercase letters, digits or hyphens').format(project_id))

        if not self.project_client.project_exists(project_id):
            raise ValueError('Project {} does not exist'.format(project_id))

        if not self._has_correct_permissions(backend, project_id,
                                             active_account):
            msg = 'User has incorrect permissions to deploy.'
            if backend == 'gae':
                msg = 'User must be a Project Owner to deploy on GAE'
            elif backend == 'gke':
                msg = ('User does not have correct permissions'
                       'to deploy on GKE')
            raise ValueError(msg)

    def _has_correct_permissions(self, backend: str, project_id: str,
                                 active_account: str):
        """Validates that the user has the permissions to deploy onto project.

        Args:
            project_id: Id of the existing project.
            backend: The backend that will be used to host the app.
            active_account: Account that is logged in on gcloud cli.
        """
        # The user must have logged in
        assert active_account != ''

        permissions = self.project_client.get_project_permissions(project_id)
        owner_permission = filter(lambda d: d.get('role') == 'roles/owner',
                                  permissions)
        editor_permission = filter(lambda d: d.get('role') == 'roles/editor',
                                   permissions)

        owners = []
        editors = []
        if owner_permission:
            owners = next(owner_permission).get('members', [])
        if editor_permission:
            editors = next(editor_permission).get('members', [])

        active_account = 'user:{}'.format(active_account)

        if active_account in owners:
            return True

        if backend == 'gae':  # User needs to be in owner to deploy in GAE.
            return False

        if active_account in editors:
            return True

        return False


class CredentialsPrompt(TemplatePrompt):

    PARAMETER = 'credentials'

    def __init__(self, auth_client: auth.AuthClient):
        self.auth_client = auth_client

    def prompt(self, console: io.IO, step: str,
               args: Dict[str, Any]) -> Dict[str, Any]:
        """Extracts user arguments through the command-line.

        Args:
            console: Object to use for user I/O.
            step: Message to present to user regarding what step they are on.
            args: Dictionary holding prompts answered by user and set up
                command-line arguments.

        Returns: A Copy of args + the new parameter collected.
        """
        new_args = copy.deepcopy(args)
        if self._is_valid_passed_arg(console, step,
                                     args.get(self.PARAMETER), lambda x: x):
            return new_args

        console.tell(
            ('{} In order to deploy your application, you must allow Django '
             'Deploy to access your Google account.').format(step))
        create_new_credentials = True
        active_account = self.auth_client.get_active_account()

        if active_account:  # The user has already logged in before
            msg = ('You have logged in with account [{}]. Do you want to '
                   'use it? [Y/n]: ').format(active_account)
            use_active_credentials = _binary_prompt(msg, console, default='Y')
            create_new_credentials = not use_active_credentials

        if create_new_credentials:
            creds = self.auth_client.create_default_credentials()
        else:
            creds = self.auth_client.get_default_credentials()

        new_args[self.PARAMETER] = creds
        return new_args


class BillingPrompt(TemplatePrompt):
    """Allow the user to select a billing account to use for deployment."""

    PARAMETER = 'billing_account_name'

    def __init__(self, billing_client: billing.BillingClient = None):
        self.billing_client = billing_client

    def _get_new_billing_account(
            self, console,
            existing_billing_accounts: List[Dict[str, Any]]) -> str:
        """Ask the user to create a new billing account and return name of it.

        Args:
            existing_billing_accounts: User's billing accounts before creation
                of new accounts.

        Returns:
            Name of the user's newly created billing account.
        """
        webbrowser.open('https://console.cloud.google.com/billing/create')
        existing_billing_account_names = [
            account['name'] for account in existing_billing_accounts
        ]
        console.tell('Waiting for billing account to be created.')
        while True:
            billing_accounts = self.billing_client.list_billing_accounts(
                only_open_accounts=True)
            if len(existing_billing_accounts) != len(billing_accounts):
                billing_account_names = [
                    account['name'] for account in billing_accounts
                ]
                diff = list(
                    set(billing_account_names) -
                    set(existing_billing_account_names))
                return diff[0]
            time.sleep(2)

    def _does_project_exist(
            self, project_creation_mode: Optional[workflow.ProjectCreationMode]
    ) -> bool:
        must_exist = workflow.ProjectCreationMode.MUST_EXIST
        return project_creation_mode == must_exist

    def _has_existing_billing_account(self, console: io.IO, step: str,
                                      args: Dict[str, Any]) -> (Optional[str]):
        assert 'project_id' in args, 'project_id must be set'
        project_id = args['project_id']
        billing_account = (self.billing_client.get_billing_account(project_id))
        if not billing_account.get('billingEnabled', False):
            return None

        msg = ('{} Billing is already enabled on this project.'.format(step))
        console.tell(msg)
        return billing_account.get('billingAccountName')

    def _handle_existing_billing_accounts(self, console, billing_accounts):
        question = ('You have the following existing billing accounts:\n{}\n'
                    'Please enter your numeric choice or press [Enter] to '
                    'create a new billing account: ')

        options = [info['displayName'] for info in billing_accounts]

        new_billing_account = -1
        answer = _multiple_choice_prompt(question, options, console,
                                         new_billing_account)

        if answer == new_billing_account:
            return self._get_new_billing_account(console, billing_accounts)

        val = billing_accounts[answer]['name']
        return val

    def prompt(self, console: io.IO, step: str,
               args: Dict[str, Any]) -> Dict[str, Any]:
        """Extracts user arguments through the command-line.

        Args:
            console: Object to use for user I/O.
            step: Message to present to user regarding what step they are on.
            args: Dictionary holding prompts answered by user and set up
                command-line arguments.

        Returns: A Copy of args + the new parameter collected.
        """
        new_args = copy.deepcopy(args)
        if self._is_valid_passed_arg(console, step, args.get(self.PARAMETER),
                                     self._validate):
            return new_args

        project_creation_mode = args.get('project_creation_mode')
        if self._does_project_exist(project_creation_mode):
            billing_account = self._has_existing_billing_account(
                console, step, args)
            if billing_account is not None:
                new_args[self.PARAMETER] = billing_account
                return new_args

        billing_accounts = self.billing_client.list_billing_accounts(
            only_open_accounts=True)
        console.tell(
            ('{} In order to deploy your application, you must enable billing '
             'for your Google Cloud Project.').format(step))

        # If the user has existing billing accounts, we let the user pick one
        if billing_accounts:
            val = self._handle_existing_billing_accounts(
                console, billing_accounts)
            new_args[self.PARAMETER] = val
            return new_args

        # If the user does not have existing billing accounts, we direct
        # the user to create a new one.
        console.tell('You do not have existing billing accounts.')
        console.ask('Press [Enter] to create a new billing account.')
        val = self._get_new_billing_account(console, billing_accounts)
        new_args[self.PARAMETER] = val
        return new_args

    def _validate(self, s):
        """Validates that a string is a valid billing account.

        Args:
            s: The string to validate.

        Raises:
            ValueError: if the input string is not valid.
        """

        billing_accounts = self.billing_client.list_billing_accounts()
        billing_account_names = [
            account['name'] for account in billing_accounts
        ]
        if s not in billing_account_names:
            raise ValueError('The provided billing account does not exist.')


class PostgresPasswordPrompt(TemplatePrompt):
    """Allow the user to enter a Django Postgres password."""

    PARAMETER = 'database_password'

    def prompt(self, console: io.IO, step: str,
               args: Dict[str, Any]) -> Dict[str, Any]:
        """Extracts user arguments through the command-line.

        Args:
            console: Object to use for user I/O.
            step: Message to present to user regarding what step they are on.
            args: Dictionary holding prompts answered by user and set up
                command-line arguments.

        Returns: A Copy of args + the new parameter collected.
        """
        new_args = copy.deepcopy(args)
        if self._is_valid_passed_arg(console, step, args.get(self.PARAMETER),
                                     self._validate):
            return new_args

        msg = 'Enter a password for the default database user "postgres"'
        question = '{} {}'.format(step, msg)
        password = _password_prompt(question, console)
        new_args[self.PARAMETER] = password
        return new_args

    def _validate(self, s: str):
        _password_validate(s)


class DjangoFilesystemPath(TemplatePrompt):
    """Allow the user to indicate the file system path for their project."""

    PARAMETER = 'django_directory_path'

    def _ask_to_replace(self, console, directory):
        msg = (('The directory \'{}\' already exists, '
                'replace it\'s contents [y/N]: ').format(directory))
        return _ask_prompt(msg, console, default='n')

    def _ask_for_directory(self, console, step, args) -> str:
        base_msg = ('{} Enter a new directory path to store project source, '
                    'or leave blank to use').format(step)

        home_dir = os.path.expanduser('~')
        # TODO: Remove filesystem-unsafe characters. Implement a validation
        # method that checks for these.
        default_dir = os.path.join(
            home_dir,
            args.get('project_name', 'django-project').lower().replace(
                ' ', '-'))
        default_msg = '[{}]: '.format(default_dir)

        msg = '\n'.join([base_msg, default_msg])
        return _ask_prompt(msg, console, default=default_dir)

    def prompt(self, console: io.IO, step: str,
               args: Dict[str, Any]) -> Dict[str, Any]:
        """Extracts user arguments through the command-line.

        Args:
            console: Object to use for user I/O.
            step: Message to present to user regarding what step they are on.
            args: Dictionary holding prompts answered by user and set up
                command-line arguments.

        Returns: A Copy of args + the new parameter collected.
        """
        new_args = copy.deepcopy(args)

        if self._is_valid_passed_arg(console, step,
                                     args.get(self.PARAMETER), lambda x: x):
            return new_args

        while True:
            directory = self._ask_for_directory(console, step, args)
            if os.path.exists(directory):
                replace = self._ask_to_replace(console, directory)
                if replace.lower() == 'n':
                    continue
            break

        new_args[self.PARAMETER] = directory
        return new_args


class DjangoFilesystemPathUpdate(TemplatePrompt):
    """Allow the user to indicate the file system path for their project."""

    PARAMETER = 'django_directory_path_update'

    def _ask_for_directory(self, console, step, args) -> str:
        base_msg = ('{} Enter the django project directory path'
                    'or leave blank to use').format(step)

        home_dir = os.path.expanduser('~')
        # TODO: Remove filesystem-unsafe characters. Implement a validation
        # method that checks for these.
        default_dir = os.path.join(
            home_dir,
            args.get('project_name', 'django-project').lower().replace(
                ' ', '-'))
        default_msg = '[{}]: '.format(default_dir)

        msg = '\n'.join([base_msg, default_msg])
        return _ask_prompt(msg, console, default=default_dir)

    def prompt(self, console: io.IO, step: str,
               args: Dict[str, Any]) -> Dict[str, Any]:
        """Extracts user arguments through the command-line.

        Args:
            console: Object to use for user I/O.
            step: Message to present to user regarding what step they are on.
            args: Dictionary holding prompts answered by user and set up
                command-line arguments.

        Returns: A Copy of args + the new parameter collected.
        """
        new_args = copy.deepcopy(args)
        if self._is_valid_passed_arg(console, step, args.get(self.PARAMETER),
                                     self._validate):
            return new_args

        while True:
            directory = self._ask_for_directory(console, step, args)
            try:
                self._validate(directory)
            except ValueError as e:
                console.error(e)
                continue
            break

        new_args[self.PARAMETER] = directory
        return new_args

    def _validate(self, s: str):
        """Validates that a string is a valid Django project path.

        Args:
            s: The string to validate.

        Raises:
            ValueError: if the input string is not valid.
        """
        if not os.path.exists(s):
            raise ValueError(('Path ["{}"] does not exist.').format(s))

        if not utils.is_valid_django_project(s):
            raise ValueError(
                ('Path ["{}"] does not contain a valid Django project.'
                ).format(s))


class DjangoFilesystemPathCloudify(StringTemplatePrompt):
    """Allow the user to indicate the file system path for their project."""

    PARAMETER = 'django_directory_path_cloudify'
    MESSAGE = ('{} Enter the directory of the Django project you want to '
               'deploy: ')

    def _validate(self, s: str):
        """Validates that a string is a valid Django project path.

        Args:
            s: The string to validate.

        Raises:
            ValueError: if the input string is not valid.
        """
        if not os.path.exists(s):
            raise ValueError(('Path ["{}"] does not exist.').format(s))

        if not utils.is_valid_django_project(s):
            raise ValueError(
                ('Path ["{}"] does not contain a valid Django project.'
                ).format(s))


class DjangoProjectNamePrompt(StringTemplatePrompt):
    """Allow the user to enter a Django project name."""

    PARAMETER = 'django_project_name'
    MESSAGE = '{} Enter a Django project name or leave blank to use'
    DEFAULT_VALUE = 'mysite'

    def _validate(self, s: str):
        """Validates that a string is a valid Django project name.

        Args:
            s: The string to validate.

        Raises:
            ValueError: if the input string is not valid.
        """
        if not s.isidentifier():
            raise ValueError(('Invalid Django project name "{}": '
                              'must be a valid Python identifier').format(s))


class DjangoAppNamePrompt(StringTemplatePrompt):
    """Allow the user to enter a Django project name."""

    PARAMETER = 'django_app_name'
    MESSAGE = '{} Enter a Django app name or leave blank to use'
    DEFAULT_VALUE = 'home'

    def _validate(self, s: str):
        """Validates that a string is a valid Django project name.

        Args:
            s: The string to validate.

        Raises:
            ValueError: if the input string is not valid.
        """
        if not s.isidentifier():
            raise ValueError(('Invalid Django project name "{}": '
                              'must be a valid Python identifier').format(s))


class DjangoSuperuserLoginPrompt(StringTemplatePrompt):
    """Allow the user to enter a Django superuser login."""

    PARAMETER = 'django_superuser_login'
    MESSAGE = '{} Enter a Django superuser login name or leave blank to use'
    DEFAULT_VALUE = 'admin'

    def _validate(self, s: str):
        """Validates that a string is a valid Django superuser login.

        Args:
            s: The string to validate.

        Raises:
            ValueError: if the input string is not valid.
        """
        if not s.isalnum():
            raise ValueError(('Invalid Django superuser login "{}": '
                              'must be a alpha numeric').format(s))


class DjangoSuperuserPasswordPrompt(TemplatePrompt):
    """Allow the user to enter a password for the Django superuser."""

    PARAMETER = 'django_superuser_password'

    def _get_prompt_message(self, arguments: Dict[str, Any]) -> str:
        if 'django_superuser_login' in arguments:
            return 'Enter a password for the Django superuser "{}"'.format(
                arguments['django_superuser_login'])
        else:
            return 'Enter a password for the Django superuser'

    def prompt(self, console: io.IO, step: str,
               args: Dict[str, Any]) -> Dict[str, Any]:
        """Extracts user arguments through the command-line.

        Args:
            console: Object to use for user I/O.
            step: Message to present to user regarding what step they are on.
            args: Dictionary holding prompts answered by user and set up
                command-line arguments.

        Returns: A Copy of args + the new parameter collected.
        """
        new_args = copy.deepcopy(args)
        if self._is_valid_passed_arg(console, step, args.get(self.PARAMETER),
                                     self._validate):
            return new_args

        msg = self._get_prompt_message(args)
        question = '{} {}'.format(step, msg)
        answer = _password_prompt(question, console)
        new_args[self.PARAMETER] = answer
        return new_args

    def _validate(self, s: str):
        return _password_validate(s)


class DjangoSuperuserEmailPrompt(StringTemplatePrompt):
    """Allow the user to enter a Django email address."""

    PARAMETER = 'django_superuser_email'
    MESSAGE = ('{} Enter an email adress for the Django superuser '
               'or leave blank to use')
    DEFAULT_VALUE = 'test@example.com'

    def _validate(self, s: str):
        """Validates that a string is a valid Django superuser email address.

        Args:
            s: The string to validate.

        Raises:
            ValueError: if the input string is not valid.
        """
        if not re.match(r'[^@]+@[^@]+\.[^@]+', s):
            raise ValueError(('Invalid Django superuser email address "{}": '
                              'the format should be like '
                              '"test@example.com"').format(s))


class RootPrompt(object):
    """Class at the top level that instantiates all of the Prompts."""

    NEW_PROMPT_ORDER = [
        'project_id',
        'project_name',
        'billing_account_name',
        'database_password',
        'django_directory_path',
        'django_project_name',
        'django_app_name',
        'django_superuser_login',
        'django_superuser_password',
        'django_superuser_email',
    ]

    UPDATE_PROMPT_ORDER = [
        'database_password',
        'django_directory_path_update',
    ]

<<<<<<< HEAD
    def _get_creds(self, console: io.IO, first_step: str, args: Dict[str, Any],
                   auth_client: auth.AuthClient):
=======
    CLOUDIFY_PROMPT_ORDER = [
        'project_id',
        'project_name',
        'billing_account_name',
        'database_password',
        'django_directory_path_cloudify',
        'django_superuser_login',
        'django_superuser_password',
        'django_superuser_email',
    ]

    def _get_creds(self, console: io.IO, first_step: str, args: Dict[str, Any]):
        auth_client = auth.AuthClient()
>>>>>>> c51105b7
        return CredentialsPrompt(auth_client).prompt(console, first_step,
                                                     args)['credentials']

    def _setup_prompts(self, creds,
                       active_account: str) -> Dict[str, TemplatePrompt]:
        project_client = project.ProjectClient.from_credentials(creds)
        billing_client = billing.BillingClient.from_credentials(creds)

        return {
            'project_id': GoogleProjectId(project_client, active_account),
            'project_name': GoogleProjectName(project_client),
            'billing_account_name': BillingPrompt(billing_client),
            'database_password': PostgresPasswordPrompt(),
            'django_directory_path': DjangoFilesystemPath(),
            'django_directory_path_update': DjangoFilesystemPathUpdate(),
            'django_directory_path_cloudify': DjangoFilesystemPathCloudify(),
            'django_project_name': DjangoProjectNamePrompt(),
            'django_app_name': DjangoAppNamePrompt(),
            'django_superuser_login': DjangoSuperuserLoginPrompt(),
            'django_superuser_password': DjangoSuperuserPasswordPrompt(),
            'django_superuser_email': DjangoSuperuserEmailPrompt()
        }

    def prompt(self, command: Command, console: io.IO,
               args: Dict[str, Any]) -> Dict[str, Any]:
        """Calls all of the prompts to collect all of the paramters.

        Args:
            command: Flag that picks what prompts are needed.
            console: Object to use for user I/O.
            args: Dictionary holding prompts answered by user and set up
                command-line arguments.

        Returns: A Copy of args + the new parameter collected.
        """
        new_args = copy.deepcopy(args)
        if new_args.get('use_existing_project', False):
            new_args['project_creation_mode'] = (
                workflow.ProjectCreationMode.MUST_EXIST)

        prompt_order = []
        if command == Command.NEW:
            prompt_order = self.NEW_PROMPT_ORDER
        elif command == Command.UPDATE:
            prompt_order = self.UPDATE_PROMPT_ORDER
        elif command == Command.CLOUDIFY:
            prompt_order = self.CLOUDIFY_PROMPT_ORDER

        total_steps = len(prompt_order) + 1
        step_template = '<b>[{}/{}]</b>'
        first_step = step_template.format(1, total_steps)

        auth_client = auth.AuthClient()
        creds = self._get_creds(console, first_step, args, auth_client)
        active_account = auth_client.get_active_account()
        new_args['credentials'] = creds
        required_parameters_to_prompt = self._setup_prompts(
            creds, active_account)
        for i, prompt in enumerate(prompt_order, 2):
            step = step_template.format(i, total_steps)
            new_args = required_parameters_to_prompt[prompt].prompt(
                console, step, new_args)

        return new_args<|MERGE_RESOLUTION|>--- conflicted
+++ resolved
@@ -1151,10 +1151,6 @@
         'django_directory_path_update',
     ]
 
-<<<<<<< HEAD
-    def _get_creds(self, console: io.IO, first_step: str, args: Dict[str, Any],
-                   auth_client: auth.AuthClient):
-=======
     CLOUDIFY_PROMPT_ORDER = [
         'project_id',
         'project_name',
@@ -1166,9 +1162,8 @@
         'django_superuser_email',
     ]
 
-    def _get_creds(self, console: io.IO, first_step: str, args: Dict[str, Any]):
-        auth_client = auth.AuthClient()
->>>>>>> c51105b7
+    def _get_creds(self, console: io.IO, first_step: str, args: Dict[str, Any],
+                   auth_client: auth.AuthClient):
         return CredentialsPrompt(auth_client).prompt(console, first_step,
                                                      args)['credentials']
 
